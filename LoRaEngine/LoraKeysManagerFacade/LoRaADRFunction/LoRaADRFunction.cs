// Copyright (c) Microsoft. All rights reserved.
// Licensed under the MIT license. See LICENSE file in the project root for full license information.

namespace LoraKeysManagerFacade
{
    using System.Threading.Tasks;
    using LoRaTools.ADR;
    using Microsoft.AspNetCore.Http;
    using Microsoft.AspNetCore.Mvc;
    using Microsoft.Azure.WebJobs;
    using Microsoft.Azure.WebJobs.Extensions.Http;
    using Microsoft.Extensions.Configuration;
    using Microsoft.Extensions.Logging;
    using Newtonsoft.Json;

    public static class LoRaADRFunction
    {
        private static readonly object AdrManagerSyncLock = new object();
        private static ILoRaADRManager adrManager;

        [FunctionName("ADRFunction")]
        public static async Task<IActionResult> FunctionBundlerImpl(
            [HttpTrigger(AuthorizationLevel.Function, "get", "post", Route = "ADRFunction/{devEUI}")]HttpRequest req,
            ILogger log,
            ExecutionContext context,
            string devEUI)
        {
            try
            {
                VersionValidator.Validate(req);
            }
            catch (IncompatibleVersionException ex)
            {
                return new BadRequestObjectResult(ex);
            }

            EUIValidator.ValidateDevEUI(devEUI);

            var requestBody = await req.ReadAsStringAsync();
            if (string.IsNullOrEmpty(requestBody))
            {
                return new BadRequestObjectResult("missing body");
            }

            var adrRequest = JsonConvert.DeserializeObject<LoRaADRRequest>(requestBody);
            var result = await HandleADRRequest(devEUI, adrRequest, context);

            return new OkObjectResult(result);
        }

        internal static async Task<LoRaADRResult> HandleADRRequest(string devEUI, LoRaADRRequest request, ExecutionContext context)
        {
<<<<<<< HEAD
            var adrResult = await adrManager.CalculateADRResult(devEUI, request.RequiredSnr, request.DataRate, request.MinTxPowerIndex);
            return adrResult;
=======
            var adrManager = EnsureLoraADRManagerInstance(context.FunctionAppDirectory);
            var newEntry = new LoRaADRTableEntry
            {
                 DevEUI = devEUI,
                 FCnt = request.FCntUp,
                 GatewayId = request.GatewayId,
                 Snr = request.RequiredSnr
            };

            if (request.PerformADRCalculation)
            {
                // we need to ensure we get a fcnt down
                var frameCountDown = FCntCacheCheck.GetNextFCntDown(devEUI, request.GatewayId, request.FCntUp, request.FCntDown, context);

                LoRaADRResult adrResult = null;
                if (frameCountDown > 0)
                {
                    adrResult = await adrManager.CalculateADRResult(devEUI, request.RequiredSnr, request.DataRate, newEntry);
                    if (adrResult != null)
                    {
                        adrResult.FCntDown = frameCountDown;
                        adrResult.CanConfirmToDevice = true;
                    }
                }
                else
                {
                    await adrManager.StoreADREntry(newEntry); // still want to persist this table entry
                    adrResult = await adrManager.GetLastResult(devEUI);
                }

                return adrResult;
            }
            else
            {
                await adrManager.StoreADREntry(newEntry);
            }

            return null;
>>>>>>> 58a1c0c4
        }

        private static ILoRaADRManager EnsureLoraADRManagerInstance(string functionAppDirectory)
        {
            if (adrManager != null)
            {
                return adrManager;
            }

            lock (AdrManagerSyncLock)
            {
                if (adrManager == null)
                {
                    var redisStore = new LoRaADRRedisStore(FunctionConfigManager.GetCurrentConfiguration(functionAppDirectory).GetConnectionString("RedisConnectionString"));
                    adrManager = new LoRaADRDefaultManager(redisStore, new LoRaADRStrategyProvider());
                    // adrManager = new LoRaADRDefaultManager(new LoRaADRInMemoryStore(), new LoRaADRStrategyProvider());
                }
            }

            return adrManager;
        }
    }
}<|MERGE_RESOLUTION|>--- conflicted
+++ resolved
@@ -50,10 +50,6 @@
 
         internal static async Task<LoRaADRResult> HandleADRRequest(string devEUI, LoRaADRRequest request, ExecutionContext context)
         {
-<<<<<<< HEAD
-            var adrResult = await adrManager.CalculateADRResult(devEUI, request.RequiredSnr, request.DataRate, request.MinTxPowerIndex);
-            return adrResult;
-=======
             var adrManager = EnsureLoraADRManagerInstance(context.FunctionAppDirectory);
             var newEntry = new LoRaADRTableEntry
             {
@@ -71,11 +67,11 @@
                 LoRaADRResult adrResult = null;
                 if (frameCountDown > 0)
                 {
-                    adrResult = await adrManager.CalculateADRResult(devEUI, request.RequiredSnr, request.DataRate, newEntry);
+                    adrResult = await adrManager.CalculateADRResult(devEUI, request.RequiredSnr, request.DataRate, request.MinTxPowerIndex, newEntry);
                     if (adrResult != null)
                     {
                         adrResult.FCntDown = frameCountDown;
-                        adrResult.CanConfirmToDevice = true;
+                        adrResult.CanConfirmToDevice = frameCountDown > 0;
                     }
                 }
                 else
@@ -92,7 +88,6 @@
             }
 
             return null;
->>>>>>> 58a1c0c4
         }
 
         private static ILoRaADRManager EnsureLoraADRManagerInstance(string functionAppDirectory)
