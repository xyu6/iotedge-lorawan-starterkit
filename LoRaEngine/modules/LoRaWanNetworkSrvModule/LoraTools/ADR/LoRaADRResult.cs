﻿// Copyright (c) Microsoft. All rights reserved.
// Licensed under the MIT license. See LICENSE file in the project root for full license information.

namespace LoRaTools.ADR
{
    public class LoRaADRResult
    {
        public int NbRepetition { get; set; }

        public int TxPower { get; set; }

        public int DataRate { get; set; }

        public bool CanConfirmToDevice { get; set; }
<<<<<<< HEAD
=======

        public int FCntDown { get; set; }
>>>>>>> 58a1c0c4
    }
}<|MERGE_RESOLUTION|>--- conflicted
+++ resolved
@@ -12,10 +12,7 @@
         public int DataRate { get; set; }
 
         public bool CanConfirmToDevice { get; set; }
-<<<<<<< HEAD
-=======
 
         public int FCntDown { get; set; }
->>>>>>> 58a1c0c4
     }
 }